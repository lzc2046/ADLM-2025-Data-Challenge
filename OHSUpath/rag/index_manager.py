# rag/index_manager.py

from __future__ import annotations

import os
import time
import fnmatch
import hashlib
from pathlib import Path
from typing import Dict, List, Tuple, Set, Optional, Any
from config import load_config
from typing import Callable

try:
    from langchain.schema import Document
except Exception:
    from langchain_core.documents import Document

from .types import FileMeta, DiffResult, Chunk
from .manifest_sqlite import load_all, save_bulk
from .storage.fs_paths import FsLayout, ensure_dirs, interprocess_lock
from .storage.journal import journal_append
from .hashing import sha256_str
from .cache import embed_cache as cache


# ---------- helpers ----------

def _fast_stat(path: str) -> Tuple[int, float]:
    s = os.stat(path)
    return s.st_size, s.st_mtime

def _sha256_file(path: str, buf: int) -> str:
    h = hashlib.sha256()
    with open(path, "rb") as f:
        while True:
            b = f.read(buf)
            if not b:
                break
            h.update(b)
    return h.hexdigest()

def _stat_to_meta(path: str, size: int, mtime: float, sha256: Optional[str]) -> FileMeta:
    return FileMeta(path=os.path.abspath(path), size=size, mtime=mtime, sha256=sha256 or "")

def _diff_files_lazy(
    curr_paths: List[str],
    prev: Dict[str, FileMeta],
    *,
    hash_buf: int,
) -> Tuple[Dict[str, FileMeta], DiffResult]:
    """Build 'curr' with lazy sha256: only for added or size/mtime-changed files."""
    curr: Dict[str, FileMeta] = {}
    prev = prev or {}

    added: List[FileMeta] = []
    removed: List[FileMeta] = []
    modified: List[tuple[FileMeta, FileMeta]] = []

    prev_keys = set(prev.keys())
    curr_keys: Set[str] = set()

    # stat first (no hashing)
    stat_map: Dict[str, Tuple[int, float]] = {}
    for p in curr_paths:
        ap = os.path.abspath(p)
        curr_keys.add(ap)
        try:
            stat_map[ap] = _fast_stat(ap)
        except FileNotFoundError:
            continue

    # removed
    for k in (prev_keys - curr_keys):
        removed.append(prev[k])

    # added/modified
    for ap in curr_keys:
        size, mtime = stat_map[ap]
        prev_meta = prev.get(ap)
        if prev_meta is None:
            sha = _sha256_file(ap, hash_buf)
            fm = _stat_to_meta(ap, size, mtime, sha)
            curr[ap] = fm
            added.append(fm)
        else:
            if prev_meta.size != size or prev_meta.mtime != mtime:
                sha = _sha256_file(ap, hash_buf)
                fm = _stat_to_meta(ap, size, mtime, sha)
                curr[ap] = fm
                modified.append((prev_meta, fm))
            else:
                fm = _stat_to_meta(ap, size, mtime, prev_meta.sha256)
                curr[ap] = fm

    return curr, DiffResult(added=added, removed=removed, modified=modified)

def _meta_source(md: dict | None) -> Optional[str]:
    """Match chunker/source extraction priorities."""
    md = md or {}
    return md.get("source") or md.get("file_path") or md.get("path")

def _build_cache_key(text: str, model_name: str, normalize: bool, dim: Optional[int]) -> str:
    # include normalize + expected dim to avoid stale/incompatible cache hits
    base = f"{sha256_str(text)[:24]}|{sha256_str(model_name)[:16]}|{'1' if normalize else '0'}"
    if dim is not None:
        base += f"|d{int(dim)}"
    return base

def _is_dotpath(p: Path) -> bool:
    for part in p.parts:
        if part.startswith("."):
            return True
    return False

def _filter_paths(
    paths: List[str],
    *,
    include_globs: List[str],
    exclude_globs: List[str],
    ignore_dotfiles: bool,
    follow_symlinks: bool,
) -> List[str]:
    out: List[str] = []
    inc = [g for g in (include_globs or []) if g]
    exc = [g for g in (exclude_globs or []) if g]

    for p in paths:
        pp = Path(p)
        if not follow_symlinks and pp.is_symlink():
            continue
        if ignore_dotfiles and _is_dotpath(pp):
            continue

        posix = pp.as_posix()
        if inc:
            if not any(fnmatch.fnmatch(posix, g) for g in inc):
                continue
        if exc:
            if any(fnmatch.fnmatch(posix, g) for g in exc):
                continue

        out.append(p)
    return out

def _cfg_get(obj: Any, name: str, default: Any = None) -> Any:
    """Read config from either an object or a dict."""
    if obj is None:
        return default
    if isinstance(obj, dict):
        return obj.get(name, default)
    return getattr(obj, name, default)


# ---------- manager ----------

class IndexManager:
    """
    Orchestrates scan -> diff -> load -> split -> embed(+cache) -> (LOCK) delete/upsert/persist -> manifest -> journal.
    Heavy work (I/O & compute) happens OUTSIDE the lock; only mutations are locked.
    """

    def __init__(
        self,
        layout: FsLayout,
        vector_index,
        embedder,
        loader,
        chunker,
        cfg: Any = None,
        *,
        yaml_path: str = "config.yaml",
        use_yaml: bool = True,
    ):
        if cfg is None:
            cfg = load_config(yaml_path=yaml_path, use_yaml=use_yaml)
        self.layout = layout
        self.index = vector_index
        self.embedder = embedder
        self.loader = loader
        self.chunker = chunker
        self.cfg = cfg
        self._yaml_path = yaml_path
        self._use_yaml = use_yaml

    @classmethod
    def from_config(
        cls,
        layout: FsLayout,
        vector_index,
        embedder,
        loader,
        chunker,
        yaml_path: str = "config.yaml",
        use_yaml: bool = True
    ):
        return cls(
            layout, vector_index, embedder, loader, chunker,
            None, yaml_path=yaml_path, use_yaml=use_yaml
        )

    def reload_config(self, *, yaml_path: Optional[str] = None, use_yaml: Optional[bool] = None) -> None:
        """
        Hot-reload configuration.
        """
        yp = yaml_path if yaml_path is not None else self._yaml_path
        uy = use_yaml if use_yaml is not None else self._use_yaml
        self.cfg = load_config(yaml_path=yp, use_yaml=uy)

    # --- bootstrap ---

    def bootstrap(self, data_dir: str, exts: List[str] | None) -> Dict[str, FileMeta]:
        ensure_dirs(self.layout)
        self.index.load_or_init(str(self.layout.index_dir))
        return load_all(str(self.layout.manifest_db))

    # --- refresh ---

    def refresh(
        self,
        data_dir: str,
        exts: List[str] | None,
        prev: Dict[str, FileMeta],
        *,
        progress: Optional[Callable[[str], None]] = None,
    ) -> Dict[str, FileMeta]:
        """
        Returns the new manifest map (path -> FileMeta).
        """
        def _report(event: str, **kw):
            if progress:
                try:
                    progress(event, **kw)
                except Exception:
                    pass

        ensure_dirs(self.layout)

        m = _cfg_get(self.cfg, "manager", None)
        enable_cache = bool(_cfg_get(m, "enable_cache", True))
        enable_journal = bool(_cfg_get(m, "enable_journal", True))
        hash_buf = int(_cfg_get(m, "hash_block_bytes", 1024 * 1024))
        include_globs = list(_cfg_get(m, "include_globs", []) or [])
        exclude_globs = list(_cfg_get(m, "exclude_globs", []) or [])
        follow_symlinks = bool(_cfg_get(m, "follow_symlinks", False))
        ignore_dotfiles = bool(_cfg_get(m, "ignore_dotfiles", True))

        t0 = time.time()
        if enable_journal:
            journal_append(self.layout, "BEGIN_REFRESH", {"data_dir": data_dir})
        _report("refresh_start", data_dir=data_dir)

        try:
            # 1) discover (loader supports exts=None)
            _report("discover_start")
            paths = list(self.loader.discover(data_dir, exts))
            paths = _filter_paths(
                paths,
                include_globs=include_globs,
                exclude_globs=exclude_globs,
                ignore_dotfiles=ignore_dotfiles,
                follow_symlinks=follow_symlinks,
            )
            _report("discover_done", total=len(paths))

            # 2) diff with lazy hashing
            _report("diff_start")
            curr, d = _diff_files_lazy(paths, prev, hash_buf=hash_buf)
            _report("diff_done", added=len(d.added), removed=len(d.removed), modified=len(d.modified))

            # 3) delete set (by file path)
            rm_paths: Set[str] = {f.path for f in d.removed} | {new.path for _, new in d.modified}

            # 4) load/split/embed/commit in batches to prevent memory overflow with large datasets
            add_paths: List[str] = [f.path for f in d.added] + [new.path for _, new in d.modified]
<<<<<<< HEAD

            # CRITICAL: For large datasets, process in file batches to prevent WSL disconnect
            # Batch size: process N files at a time (load -> split -> embed -> commit)
            file_batch_size = int(_cfg_get(_cfg_get(self.cfg, "manager", None), "file_batch_size", 500))

            total_files = len(add_paths)
            if total_files == 0:
                # No files to process, skip to commit phase for deletions only
                rm_paths: Set[str] = {f.path for f in d.removed} | {new.path for _, new in d.modified}
=======
            _report("load_start", total=len(add_paths))
            docs: List[Document] = []
            if add_paths:
                if hasattr(self.loader, "load_many_parallel"):
                    docs = self.loader.load_many_parallel(add_paths)
                else:
                    for p in add_paths:
                        docs.extend(self.loader.load(p))
            _report("load_done", docs=len(docs))

            # 5) split (outside lock)
            _report("split_start", total=len(docs))
            chunks: List[Chunk] = self.chunker.split(docs) if docs else []
            _report("split_done", chunks=len(chunks))

            # 6) embed (+ optional cache)
            vecs: List[List[float]] = []
            if chunks:
                _report("embed_start", total=len(chunks))
                model_name = getattr(self.embedder, "model_name", type(self.embedder).__name__)
                # expected dim: cfg.embedding.embedding_dim > embedder.embedding_dim > None
                embedding_cfg = _cfg_get(self.cfg, "embedding", None)
                expected_dim = _cfg_get(embedding_cfg, "embedding_dim", None)
                if expected_dim is None:
                    expected_dim = getattr(self.embedder, "embedding_dim", None)
                normalize = bool(_cfg_get(getattr(self.embedder, "cfg", None), "normalize", False))

                if enable_cache:
                    keys = [_build_cache_key(c.content, model_name, normalize, expected_dim) for c in chunks]
                    hits = cache.get_many(str(self.layout.embed_cache_db), keys)
                    miss_idx = [i for i, k in enumerate(keys) if k not in hits]
                    if miss_idx:
                        miss_texts = [chunks[i].content for i in miss_idx]
                        new_vecs = self.embedder.embed(miss_texts)
                        if len(new_vecs) != len(miss_idx):
                            raise ValueError(f"Embedder returned {len(new_vecs)} vectors for {len(miss_idx)} texts.")
                        if expected_dim is not None and new_vecs and len(new_vecs[0]) != int(expected_dim):
                            raise ValueError(f"Embedding dim mismatch: got {len(new_vecs[0])}, expected {expected_dim}")
                        cache.put_many(
                            str(self.layout.embed_cache_db),
                            {keys[i]: new_vecs[j] for j, i in enumerate(miss_idx)},
                        )
                        for j, i in enumerate(miss_idx):
                            hits[keys[i]] = new_vecs[j]
                    vecs = [hits[k] for k in keys]
                else:
                    # no cache path
                    texts = [c.content for c in chunks]
                    vecs = self.embedder.embed(texts)
                    if expected_dim is not None and vecs and len(vecs[0]) != int(expected_dim):
                        raise ValueError(f"Embedding dim mismatch: got {len(vecs[0])}, expected {expected_dim}")
                _report("embed_done", vectors=len(vecs))

            # 7) commit stage (lock): delete -> upsert -> persist -> manifest
            lock_cfg = _cfg_get(self.cfg, "lock", None)
            lock_kwargs = dict(
                timeout_s=float(_cfg_get(lock_cfg, "timeout_s", 30.0)),
                backoff_initial_s=float(_cfg_get(lock_cfg, "backoff_initial_s", 0.001)),
                backoff_max_s=float(_cfg_get(lock_cfg, "backoff_max_s", 0.05)),
            )
            _report("commit_start", delete=len(rm_paths), upsert=len(chunks))
            with interprocess_lock(str(self.layout.lock_file), **lock_kwargs):
                # delete by sources (prefer public API if present)
>>>>>>> 7004ae9b
                if rm_paths:
                    lock_cfg = _cfg_get(self.cfg, "lock", None)
                    lock_kwargs = dict(
                        timeout_s=float(_cfg_get(lock_cfg, "timeout_s", 60.0)),
                        backoff_initial_s=float(_cfg_get(lock_cfg, "backoff_initial_s", 0.001)),
                        backoff_max_s=float(_cfg_get(lock_cfg, "backoff_max_s", 0.05)),
                    )
                    _report("commit_start", delete=len(rm_paths), upsert=0, total=0, current=0)
                    with interprocess_lock(str(self.layout.lock_file), **lock_kwargs):
                        if hasattr(self.index, "delete_by_sources"):
                            self.index.delete_by_sources(rm_paths)
                        else:
                            to_delete: List[str] = []
                            ds = getattr(self.index, "_docstore", None)
                            dd = getattr(ds, "_dict", None)
                            if isinstance(dd, dict):
                                for cid, doc in dd.items():
                                    src = _meta_source(getattr(doc, "metadata", None))
                                    if src in rm_paths:
                                        to_delete.append(cid)
                            if to_delete:
                                self.index.delete_by_chunk_ids(to_delete)
                        self.index.persist_atomic(str(self.layout.index_dir))
                        save_bulk(str(self.layout.manifest_db), curr)
                    _report("commit_done", current=0, total=0)
            else:
                # Process files in batches
                needs_batching = total_files > file_batch_size

                if needs_batching:
                    import sys
                    print(f"[index_manager] Large dataset ({total_files} files): processing in batches of {file_batch_size}", file=sys.stderr)

                # Track progress across all phases
                total_docs_processed = 0
                total_chunks_processed = 0

                # 3) delete set (by file path) - do once at start
                rm_paths: Set[str] = {f.path for f in d.removed} | {new.path for _, new in d.modified}

                # Delete phase (single lock at start)
                if rm_paths:
                    lock_cfg = _cfg_get(self.cfg, "lock", None)
                    lock_kwargs = dict(
                        timeout_s=float(_cfg_get(lock_cfg, "timeout_s", 60.0)),
                        backoff_initial_s=float(_cfg_get(lock_cfg, "backoff_initial_s", 0.001)),
                        backoff_max_s=float(_cfg_get(lock_cfg, "backoff_max_s", 0.05)),
                    )
                    with interprocess_lock(str(self.layout.lock_file), **lock_kwargs):
                        if hasattr(self.index, "delete_by_sources"):
                            self.index.delete_by_sources(rm_paths)
                        else:
                            to_delete: List[str] = []
                            ds = getattr(self.index, "_docstore", None)
                            dd = getattr(ds, "_dict", None)
                            if isinstance(dd, dict):
                                for cid, doc in dd.items():
                                    src = _meta_source(getattr(doc, "metadata", None))
                                    if src in rm_paths:
                                        to_delete.append(cid)
                            if to_delete:
                                self.index.delete_by_chunk_ids(to_delete)

                # Report phase starts ONCE before loop
                _report("load_start", total=total_files, current=0)

                # Process in file batches
                for batch_idx in range(0, total_files, file_batch_size):
                    batch_end = min(batch_idx + file_batch_size, total_files)
                    batch_paths = add_paths[batch_idx:batch_end]

                    # Log memory status for large datasets (helps debug WSL2 issues)
                    if needs_batching and batch_idx % (file_batch_size * 5) == 0:
                        try:
                            import psutil
                            import sys
                            mem = psutil.virtual_memory()
                            print(f"[index_manager] Batch {batch_idx // file_batch_size + 1}: Memory {mem.percent:.1f}% used ({mem.used // (1024**3):.1f}GB / {mem.total // (1024**3):.1f}GB)", file=sys.stderr)
                        except Exception:
                            pass

                    # 4) load batch (outside lock)
                    docs: List[Document] = []
                    if hasattr(self.loader, "load_many_parallel"):
                        docs = self.loader.load_many_parallel(batch_paths)
                    else:
<<<<<<< HEAD
                        for p in batch_paths:
                            docs.extend(self.loader.load(p))
                    total_docs_processed += len(docs)
                    _report("load_progress", current=batch_end, total=total_files)

                    # 5) split batch (outside lock) - only report on first batch to transition phase
                    if batch_idx == 0:
                        _report("split_start", total=total_files, current=0)
                    chunks: List[Chunk] = self.chunker.split(docs) if docs else []
                    total_chunks_processed += len(chunks)
                    _report("split_progress", current=batch_end, total=total_files)

                    # 6) embed batch (+ optional cache) - only report on first batch to transition phase
                    if batch_idx == 0:
                        _report("embed_start", total=total_files, current=0)

                    vecs: List[List[float]] = []
                    if chunks:
                        model_name = getattr(self.embedder, "model_name", type(self.embedder).__name__)
                        embedding_cfg = _cfg_get(self.cfg, "embedding", None)
                        expected_dim = _cfg_get(embedding_cfg, "embedding_dim", None)
                        if expected_dim is None:
                            expected_dim = getattr(self.embedder, "embedding_dim", None)
                        normalize = bool(_cfg_get(getattr(self.embedder, "cfg", None), "normalize", False))

                        if enable_cache:
                            keys = [_build_cache_key(c.content, model_name, normalize, expected_dim) for c in chunks]
                            hits = cache.get_many(str(self.layout.embed_cache_db), keys)
                            miss_idx = [i for i, k in enumerate(keys) if k not in hits]

                            n_hits = len(chunks) - len(miss_idx)

                            if miss_idx:
                                # CRITICAL: Embed in sub-batches to prevent memory overflow
                                embed_batch_size = int(_cfg_get(_cfg_get(self.cfg, "manager", None), "embed_batch_size", 1000))
                                new_vecs_all = []

                                for emb_idx in range(0, len(miss_idx), embed_batch_size):
                                    emb_end = min(emb_idx + embed_batch_size, len(miss_idx))
                                    emb_batch_idx = [miss_idx[i] for i in range(emb_idx, emb_end)]
                                    miss_texts = [chunks[i].content for i in emb_batch_idx]
                                    new_vecs = self.embedder.embed(miss_texts)
                                    new_vecs_all.extend(new_vecs)

                                if len(new_vecs_all) != len(miss_idx):
                                    raise ValueError(f"Embedder returned {len(new_vecs_all)} vectors for {len(miss_idx)} texts.")
                                if expected_dim is not None and new_vecs_all and len(new_vecs_all[0]) != int(expected_dim):
                                    raise ValueError(f"Embedding dim mismatch: got {len(new_vecs_all[0])}, expected {expected_dim}")

                                cache.put_many(
                                    str(self.layout.embed_cache_db),
                                    {keys[i]: new_vecs_all[j] for j, i in enumerate(miss_idx)},
                                )
                                for j, i in enumerate(miss_idx):
                                    hits[keys[i]] = new_vecs_all[j]

                            vecs = [hits[k] for k in keys]
                        else:
                            # no cache path - embed in sub-batches
                            embed_batch_size = int(_cfg_get(_cfg_get(self.cfg, "manager", None), "embed_batch_size", 1000))
                            vecs = []

                            for emb_idx in range(0, len(chunks), embed_batch_size):
                                emb_end = min(emb_idx + embed_batch_size, len(chunks))
                                texts = [chunks[i].content for i in range(emb_idx, emb_end)]
                                batch_vecs = self.embedder.embed(texts)
                                if expected_dim is not None and batch_vecs and len(batch_vecs[0]) != int(expected_dim):
                                    raise ValueError(f"Embedding dim mismatch: got {len(batch_vecs[0])}, expected {expected_dim}")
                                vecs.extend(batch_vecs)

                    # Report embed progress based on file progress (not chunk count which is unknown)
                    _report("embed_progress", current=batch_end, total=total_files)

                    # 7) commit batch (lock) - only report on first batch to transition phase
                    if batch_idx == 0:
                        _report("commit_start", delete=len(rm_paths), upsert=0, total=total_files, current=0)

                    if chunks:
                        lock_cfg = _cfg_get(self.cfg, "lock", None)
                        lock_kwargs = dict(
                            timeout_s=float(_cfg_get(lock_cfg, "timeout_s", 60.0)),
                            backoff_initial_s=float(_cfg_get(lock_cfg, "backoff_initial_s", 0.001)),
                            backoff_max_s=float(_cfg_get(lock_cfg, "backoff_max_s", 0.05)),
                        )

                        # Upsert chunks in sub-batches to avoid lock timeout
                        upsert_batch_size = int(_cfg_get(_cfg_get(self.cfg, "manager", None), "commit_batch_size", 5000))

                        for commit_idx in range(0, len(chunks), upsert_batch_size):
                            commit_end = min(commit_idx + upsert_batch_size, len(chunks))
                            commit_chunks = chunks[commit_idx:commit_end]
                            commit_vecs = vecs[commit_idx:commit_end]

                            with interprocess_lock(str(self.layout.lock_file), **lock_kwargs):
                                self.index.upsert(commit_chunks, commit_vecs)

                    # Report commit progress based on file progress
                    _report("commit_progress", current=batch_end, total=total_files)

                    # Clear batch from memory and force garbage collection for WSL2 stability
                    docs = []
                    chunks = []
                    vecs = []

                    # Force garbage collection after each file batch to prevent memory bloat
                    import gc
                    gc.collect()

                # Report phase completions
                _report("load_done", docs=total_docs_processed, current=total_files, total=total_files)
                _report("split_done", chunks=total_chunks_processed, current=total_files, total=total_files)
                _report("embed_done", vectors=total_chunks_processed, current=total_files, total=total_files)

                # Final persist and manifest save
                lock_cfg = _cfg_get(self.cfg, "lock", None)
                lock_kwargs = dict(
                    timeout_s=float(_cfg_get(lock_cfg, "timeout_s", 60.0)),
                    backoff_initial_s=float(_cfg_get(lock_cfg, "backoff_initial_s", 0.001)),
                    backoff_max_s=float(_cfg_get(lock_cfg, "backoff_max_s", 0.05)),
                )
                with interprocess_lock(str(self.layout.lock_file), **lock_kwargs):
                    self.index.persist_atomic(str(self.layout.index_dir))
                    save_bulk(str(self.layout.manifest_db), curr)

                _report("commit_done", current=total_chunks_processed, total=total_chunks_processed)
=======
                        to_delete: List[str] = []
                        ds = getattr(self.index, "_docstore", None)
                        dd = getattr(ds, "_dict", None)
                        if isinstance(dd, dict):
                            for cid, doc in dd.items():
                                src = _meta_source(getattr(doc, "metadata", None))
                                if src in rm_paths:
                                    to_delete.append(cid)
                        if to_delete:
                            self.index.delete_by_chunk_ids(to_delete)

                # upsert
                if chunks:
                    if len(chunks) != len(vecs):
                        raise ValueError(f"chunks ({len(chunks)}) and vectors ({len(vecs)}) length mismatch.")
                    self.index.upsert(chunks, vecs)

                # persist index + manifest
                self.index.persist_atomic(str(self.layout.index_dir))
                save_bulk(str(self.layout.manifest_db), curr)

                # ---- (NEW) append sparse delta shard for added/modified chunks ----
                try:
                    if chunks:
                        from .vectorstores.bm25_shards import BM25ShardSet
                        sparse_cfg = _cfg_get(self.cfg, "sparse", None)
                        backend = str(_cfg_get(sparse_cfg, "backend", "bm25s")).lower()
                        shards_root = os.path.join(str(self.layout.index_dir), "sparse_shards")

                        def _fmt_item(c: Chunk):
                            src = c.file_path or (c.meta or {}).get("source") or (c.meta or {}).get("file_path") or (c.meta or {}).get("path") or ""
                            pg = c.page_no if c.page_no is not None else (c.meta or {}).get("page") or (c.meta or {}).get("page_number") or (c.meta or {}).get("page_no") or ""
                            txt = f"{c.content}\n[SRC:{src} P:{pg}]"
                            return (c.chunk_id, txt)

                        items = [_fmt_item(c) for c in chunks]
                        shardset = BM25ShardSet(shards_root, backend=backend)
                        shardset.add_delta(items)
                except Exception as _e:
                    if enable_journal:
                        journal_append(self.layout, "SPARSE_DELTA_ERROR", {"error": repr(_e)})
            _report("commit_done")
>>>>>>> 7004ae9b

            if enable_journal:
                journal_append(
                    self.layout,
                    "END_REFRESH",
                    {
                        "ok": True,
                        "added": len(d.added),
                        "removed": len(d.removed),
                        "modified": len(d.modified),
                        "t_ms": int((time.time() - t0) * 1000),
                    },
                )
            _report(
                "refresh_done",
                added=len(d.added),
                removed=len(d.removed),
                modified=len(d.modified),
                elapsed_ms=int((time.time() - t0) * 1000),
                manifest=len(curr),
                )
            return curr

        except Exception as e:
            if enable_journal:
                journal_append(
                    self.layout,
                    "END_REFRESH",
                    {"ok": False, "error": repr(e), "t_ms": int((time.time() - t0) * 1000)},
                )
            _report("refresh_error", error=repr(e))
            raise<|MERGE_RESOLUTION|>--- conflicted
+++ resolved
@@ -156,7 +156,7 @@
 
 class IndexManager:
     """
-    Orchestrates scan -> diff -> load -> split -> embed(+cache) -> (LOCK) delete/upsert/persist -> manifest -> journal.
+    Orchestrates scan → diff → load → split → embed(+cache) → (LOCK) delete/upsert/persist → manifest → journal.
     Heavy work (I/O & compute) happens OUTSIDE the lock; only mutations are locked.
     """
 
@@ -273,7 +273,6 @@
 
             # 4) load/split/embed/commit in batches to prevent memory overflow with large datasets
             add_paths: List[str] = [f.path for f in d.added] + [new.path for _, new in d.modified]
-<<<<<<< HEAD
 
             # CRITICAL: For large datasets, process in file batches to prevent WSL disconnect
             # Batch size: process N files at a time (load -> split -> embed -> commit)
@@ -283,71 +282,6 @@
             if total_files == 0:
                 # No files to process, skip to commit phase for deletions only
                 rm_paths: Set[str] = {f.path for f in d.removed} | {new.path for _, new in d.modified}
-=======
-            _report("load_start", total=len(add_paths))
-            docs: List[Document] = []
-            if add_paths:
-                if hasattr(self.loader, "load_many_parallel"):
-                    docs = self.loader.load_many_parallel(add_paths)
-                else:
-                    for p in add_paths:
-                        docs.extend(self.loader.load(p))
-            _report("load_done", docs=len(docs))
-
-            # 5) split (outside lock)
-            _report("split_start", total=len(docs))
-            chunks: List[Chunk] = self.chunker.split(docs) if docs else []
-            _report("split_done", chunks=len(chunks))
-
-            # 6) embed (+ optional cache)
-            vecs: List[List[float]] = []
-            if chunks:
-                _report("embed_start", total=len(chunks))
-                model_name = getattr(self.embedder, "model_name", type(self.embedder).__name__)
-                # expected dim: cfg.embedding.embedding_dim > embedder.embedding_dim > None
-                embedding_cfg = _cfg_get(self.cfg, "embedding", None)
-                expected_dim = _cfg_get(embedding_cfg, "embedding_dim", None)
-                if expected_dim is None:
-                    expected_dim = getattr(self.embedder, "embedding_dim", None)
-                normalize = bool(_cfg_get(getattr(self.embedder, "cfg", None), "normalize", False))
-
-                if enable_cache:
-                    keys = [_build_cache_key(c.content, model_name, normalize, expected_dim) for c in chunks]
-                    hits = cache.get_many(str(self.layout.embed_cache_db), keys)
-                    miss_idx = [i for i, k in enumerate(keys) if k not in hits]
-                    if miss_idx:
-                        miss_texts = [chunks[i].content for i in miss_idx]
-                        new_vecs = self.embedder.embed(miss_texts)
-                        if len(new_vecs) != len(miss_idx):
-                            raise ValueError(f"Embedder returned {len(new_vecs)} vectors for {len(miss_idx)} texts.")
-                        if expected_dim is not None and new_vecs and len(new_vecs[0]) != int(expected_dim):
-                            raise ValueError(f"Embedding dim mismatch: got {len(new_vecs[0])}, expected {expected_dim}")
-                        cache.put_many(
-                            str(self.layout.embed_cache_db),
-                            {keys[i]: new_vecs[j] for j, i in enumerate(miss_idx)},
-                        )
-                        for j, i in enumerate(miss_idx):
-                            hits[keys[i]] = new_vecs[j]
-                    vecs = [hits[k] for k in keys]
-                else:
-                    # no cache path
-                    texts = [c.content for c in chunks]
-                    vecs = self.embedder.embed(texts)
-                    if expected_dim is not None and vecs and len(vecs[0]) != int(expected_dim):
-                        raise ValueError(f"Embedding dim mismatch: got {len(vecs[0])}, expected {expected_dim}")
-                _report("embed_done", vectors=len(vecs))
-
-            # 7) commit stage (lock): delete -> upsert -> persist -> manifest
-            lock_cfg = _cfg_get(self.cfg, "lock", None)
-            lock_kwargs = dict(
-                timeout_s=float(_cfg_get(lock_cfg, "timeout_s", 30.0)),
-                backoff_initial_s=float(_cfg_get(lock_cfg, "backoff_initial_s", 0.001)),
-                backoff_max_s=float(_cfg_get(lock_cfg, "backoff_max_s", 0.05)),
-            )
-            _report("commit_start", delete=len(rm_paths), upsert=len(chunks))
-            with interprocess_lock(str(self.layout.lock_file), **lock_kwargs):
-                # delete by sources (prefer public API if present)
->>>>>>> 7004ae9b
                 if rm_paths:
                     lock_cfg = _cfg_get(self.cfg, "lock", None)
                     lock_kwargs = dict(
@@ -434,7 +368,6 @@
                     if hasattr(self.loader, "load_many_parallel"):
                         docs = self.loader.load_many_parallel(batch_paths)
                     else:
-<<<<<<< HEAD
                         for p in batch_paths:
                             docs.extend(self.loader.load(p))
                     total_docs_processed += len(docs)
@@ -530,6 +463,26 @@
 
                             with interprocess_lock(str(self.layout.lock_file), **lock_kwargs):
                                 self.index.upsert(commit_chunks, commit_vecs)
+
+                        # ---- (NEW) append sparse delta shard for this batch's chunks ----
+                        try:
+                            from .vectorstores.bm25_shards import BM25ShardSet
+                            sparse_cfg = _cfg_get(self.cfg, "sparse", None)
+                            backend = str(_cfg_get(sparse_cfg, "backend", "bm25s")).lower()
+                            shards_root = os.path.join(str(self.layout.index_dir), "sparse_shards")
+
+                            def _fmt_item(c: Chunk):
+                                src = c.file_path or (c.meta or {}).get("source") or (c.meta or {}).get("file_path") or (c.meta or {}).get("path") or ""
+                                pg = c.page_no if c.page_no is not None else (c.meta or {}).get("page") or (c.meta or {}).get("page_number") or (c.meta or {}).get("page_no") or ""
+                                txt = f"{c.content}\n[SRC:{src} P:{pg}]"
+                                return (c.chunk_id, txt)
+
+                            items = [_fmt_item(c) for c in chunks]
+                            shardset = BM25ShardSet(shards_root, backend=backend)
+                            shardset.add_delta(items)
+                        except Exception as _e:
+                            if enable_journal:
+                                journal_append(self.layout, "SPARSE_DELTA_ERROR", {"error": repr(_e)})
 
                     # Report commit progress based on file progress
                     _report("commit_progress", current=batch_end, total=total_files)
@@ -560,50 +513,6 @@
                     save_bulk(str(self.layout.manifest_db), curr)
 
                 _report("commit_done", current=total_chunks_processed, total=total_chunks_processed)
-=======
-                        to_delete: List[str] = []
-                        ds = getattr(self.index, "_docstore", None)
-                        dd = getattr(ds, "_dict", None)
-                        if isinstance(dd, dict):
-                            for cid, doc in dd.items():
-                                src = _meta_source(getattr(doc, "metadata", None))
-                                if src in rm_paths:
-                                    to_delete.append(cid)
-                        if to_delete:
-                            self.index.delete_by_chunk_ids(to_delete)
-
-                # upsert
-                if chunks:
-                    if len(chunks) != len(vecs):
-                        raise ValueError(f"chunks ({len(chunks)}) and vectors ({len(vecs)}) length mismatch.")
-                    self.index.upsert(chunks, vecs)
-
-                # persist index + manifest
-                self.index.persist_atomic(str(self.layout.index_dir))
-                save_bulk(str(self.layout.manifest_db), curr)
-
-                # ---- (NEW) append sparse delta shard for added/modified chunks ----
-                try:
-                    if chunks:
-                        from .vectorstores.bm25_shards import BM25ShardSet
-                        sparse_cfg = _cfg_get(self.cfg, "sparse", None)
-                        backend = str(_cfg_get(sparse_cfg, "backend", "bm25s")).lower()
-                        shards_root = os.path.join(str(self.layout.index_dir), "sparse_shards")
-
-                        def _fmt_item(c: Chunk):
-                            src = c.file_path or (c.meta or {}).get("source") or (c.meta or {}).get("file_path") or (c.meta or {}).get("path") or ""
-                            pg = c.page_no if c.page_no is not None else (c.meta or {}).get("page") or (c.meta or {}).get("page_number") or (c.meta or {}).get("page_no") or ""
-                            txt = f"{c.content}\n[SRC:{src} P:{pg}]"
-                            return (c.chunk_id, txt)
-
-                        items = [_fmt_item(c) for c in chunks]
-                        shardset = BM25ShardSet(shards_root, backend=backend)
-                        shardset.add_delta(items)
-                except Exception as _e:
-                    if enable_journal:
-                        journal_append(self.layout, "SPARSE_DELTA_ERROR", {"error": repr(_e)})
-            _report("commit_done")
->>>>>>> 7004ae9b
 
             if enable_journal:
                 journal_append(
